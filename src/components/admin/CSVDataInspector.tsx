--- conflicted
+++ resolved
@@ -435,25 +435,6 @@
     console.log(`Mapped ${validMappedData.length} valid rows out of ${mappedData.length} total rows`);
     console.log('File type being passed:', fileType);
     
-<<<<<<< HEAD
-    // Determine file type based on mappings or filename
-    let fileType = 'auto';
-    const mappedFields = Object.values(fieldMappings);
-    
-    if (mappedFields.includes('email') || mappedFields.includes('name')) {
-      fileType = 'contact';
-    } else if (mappedFields.includes('plaintiff') || mappedFields.includes('defendant')) {
-      fileType = 'case';
-    } else if (mappedFields.includes('hearingDate') || mappedFields.includes('courtName')) {
-      fileType = 'hearing';
-    } else if (mappedFields.includes('invoiceNumber') || mappedFields.includes('amount')) {
-      fileType = 'invoice';
-    } else if (mappedFields.includes('documentTitle') || mappedFields.includes('documentType')) {
-      fileType = 'document';
-    }
-    
-=======
->>>>>>> 277fac04
     onImport(validMappedData, fileType);
   };
 
